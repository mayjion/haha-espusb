// Copyright 2015-2019 Espressif Systems (Shanghai) PTE LTD
//
// Licensed under the Apache License, Version 2.0 (the "License");
// you may not use this file except in compliance with the License.
// You may obtain a copy of the License at

//     http://www.apache.org/licenses/LICENSE-2.0
//
// Unless required by applicable law or agreed to in writing, software
// distributed under the License is distributed on an "AS IS" BASIS,
// WITHOUT WARRANTIES OR CONDITIONS OF ANY KIND, either express or implied.
// See the License for the specific language governing permissions and
// limitations under the License.
#include <string.h>
#include <math.h>
#include <esp_types.h>

#include "freertos/FreeRTOS.h"
#include "freertos/queue.h"
#include "freertos/xtensa_api.h"
#include "soc/i2s_periph.h"
#include "soc/rtc_periph.h"
#include "soc/rtc.h"
#include "soc/efuse_periph.h"
#include "esp32/rom/lldesc.h"

#include "driver/gpio.h"
#include "driver/i2s.h"
#include "driver/rtc_io.h"
#include "driver/dac.h"
#include "adc1_i2s_private.h"

#include "esp_intr_alloc.h"
#include "esp_err.h"
#include "esp_log.h"
#include "esp_pm.h"
#include "sdkconfig.h"


static const char* I2S_TAG = "I2S";

#define I2S_CHECK(a, str, ret) if (!(a)) {                                              \
        ESP_LOGE(I2S_TAG,"%s:%d (%s):%s", __FILE__, __LINE__, __FUNCTION__, str);       \
        return (ret);                                                                   \
        }
#define I2S_MAX_BUFFER_SIZE               (4 * 1024 * 1024) //the maximum RAM can be allocated
#define I2S_BASE_CLK                      (2*APB_CLK_FREQ)
#define I2S_ENTER_CRITICAL_ISR()          portENTER_CRITICAL_ISR(&i2s_spinlock[i2s_num])
#define I2S_EXIT_CRITICAL_ISR()           portEXIT_CRITICAL_ISR(&i2s_spinlock[i2s_num])
#define I2S_ENTER_CRITICAL()              portENTER_CRITICAL(&i2s_spinlock[i2s_num])
#define I2S_EXIT_CRITICAL()               portEXIT_CRITICAL(&i2s_spinlock[i2s_num])
#define I2S_FULL_DUPLEX_SLAVE_MODE_MASK   (I2S_MODE_TX | I2S_MODE_RX | I2S_MODE_SLAVE)
#define I2S_FULL_DUPLEX_MASTER_MODE_MASK  (I2S_MODE_TX | I2S_MODE_RX | I2S_MODE_MASTER)
#define APLL_MIN_FREQ                     (250000000)
#define APLL_MAX_FREQ                     (500000000)
#define APLL_I2S_MIN_RATE                 (10675) //in Hz, I2S Clock rate limited by hardware
#define I2S_AD_BCK_FACTOR                 (2)
#define I2S_PDM_BCK_FACTOR                (64)
/**
 * @brief DMA buffer object
 *
 */
typedef struct {
    char **buf;
    int buf_size;
    int rw_pos;
    void *curr_ptr;
    SemaphoreHandle_t mux;
    xQueueHandle queue;
    lldesc_t **desc;
} i2s_dma_t;

/**
 * @brief I2S object instance
 *
 */
typedef struct {
    i2s_port_t i2s_num;         /*!< I2S port number*/
    int queue_size;             /*!< I2S event queue size*/
    QueueHandle_t i2s_queue;    /*!< I2S queue handler*/
    int dma_buf_count;          /*!< DMA buffer count, number of buffer*/
    int dma_buf_len;            /*!< DMA buffer length, length of each buffer*/
    i2s_dma_t *rx;              /*!< DMA Tx buffer*/
    i2s_dma_t *tx;              /*!< DMA Rx buffer*/
    i2s_isr_handle_t i2s_isr_handle; /*!< I2S Interrupt handle*/
    int channel_num;            /*!< Number of channels*/
    int bytes_per_sample;        /*!< Bytes per sample*/
    int bits_per_sample;        /*!< Bits per sample*/
    i2s_mode_t mode;            /*!< I2S Working mode*/
    uint32_t sample_rate;              /*!< I2S sample rate */
    bool use_apll;               /*!< I2S use APLL clock */
    bool tx_desc_auto_clear;    /*!< I2S auto clear tx descriptor on underflow */
    int fixed_mclk;             /*!< I2S fixed MLCK clock */
    double real_rate;
#ifdef CONFIG_PM_ENABLE
    esp_pm_lock_handle_t pm_lock;
#endif
} i2s_obj_t;

static i2s_obj_t *p_i2s_obj[I2S_NUM_MAX] = {0};
#ifdef CONFIG_IDF_TARGET_ESP32
static i2s_dev_t* I2S[I2S_NUM_MAX] = {&I2S0, &I2S1};
static portMUX_TYPE i2s_spinlock[I2S_NUM_MAX] = {portMUX_INITIALIZER_UNLOCKED,portMUX_INITIALIZER_UNLOCKED};
#elif defined CONFIG_IDF_TARGET_ESP32S2BETA
static i2s_dev_t* I2S[I2S_NUM_MAX] = {&I2S0};
static portMUX_TYPE i2s_spinlock[I2S_NUM_MAX] = {portMUX_INITIALIZER_UNLOCKED};
#endif
static int _i2s_adc_unit = -1;
static int _i2s_adc_channel = -1;

static i2s_dma_t *i2s_create_dma_queue(i2s_port_t i2s_num, int dma_buf_count, int dma_buf_len);
static esp_err_t i2s_destroy_dma_queue(i2s_port_t i2s_num, i2s_dma_t *dma);
static esp_err_t i2s_reset_fifo(i2s_port_t i2s_num)
{
    I2S_CHECK((i2s_num < I2S_NUM_MAX), "i2s_num error", ESP_ERR_INVALID_ARG);
    I2S_ENTER_CRITICAL();
    I2S[i2s_num]->conf.rx_fifo_reset = 1;
    I2S[i2s_num]->conf.rx_fifo_reset = 0;
    I2S[i2s_num]->conf.tx_fifo_reset = 1;
    I2S[i2s_num]->conf.tx_fifo_reset = 0;
    I2S_EXIT_CRITICAL();
    return ESP_OK;
}

inline static void gpio_matrix_out_check(uint32_t gpio, uint32_t signal_idx, bool out_inv, bool oen_inv)
{
    //if pin = -1, do not need to configure
    if (gpio != -1) {
        PIN_FUNC_SELECT(GPIO_PIN_MUX_REG[gpio], PIN_FUNC_GPIO);
        gpio_set_direction(gpio, GPIO_MODE_DEF_OUTPUT);
        gpio_matrix_out(gpio, signal_idx, out_inv, oen_inv);
    }
}
inline static void gpio_matrix_in_check(uint32_t gpio, uint32_t signal_idx, bool inv)
{
    if (gpio != -1) {
        PIN_FUNC_SELECT(GPIO_PIN_MUX_REG[gpio], PIN_FUNC_GPIO);
        //Set direction, for some GPIOs, the input function are not enabled as default.
        gpio_set_direction(gpio, GPIO_MODE_DEF_INPUT);
        gpio_matrix_in(gpio, signal_idx, inv);
    }
}


esp_err_t i2s_clear_intr_status(i2s_port_t i2s_num, uint32_t clr_mask)
{
    I2S_CHECK((i2s_num < I2S_NUM_MAX), "i2s_num error", ESP_ERR_INVALID_ARG);
    I2S[i2s_num]->int_clr.val = clr_mask;
    return ESP_OK;
}

esp_err_t i2s_enable_rx_intr(i2s_port_t i2s_num)
{

    I2S_ENTER_CRITICAL();
    I2S[i2s_num]->int_ena.in_suc_eof = 1;
    I2S[i2s_num]->int_ena.in_dscr_err = 1;
    I2S_EXIT_CRITICAL();
    return ESP_OK;
}

esp_err_t i2s_disable_rx_intr(i2s_port_t i2s_num)
{
    I2S_ENTER_CRITICAL();
    I2S[i2s_num]->int_ena.in_suc_eof = 0;
    I2S[i2s_num]->int_ena.in_dscr_err = 0;
    I2S_EXIT_CRITICAL();
    return ESP_OK;
}

esp_err_t i2s_disable_tx_intr(i2s_port_t i2s_num)
{
    I2S_ENTER_CRITICAL();
    I2S[i2s_num]->int_ena.out_eof = 0;
    I2S[i2s_num]->int_ena.out_dscr_err = 0;
    I2S_EXIT_CRITICAL();
    return ESP_OK;
}

esp_err_t i2s_enable_tx_intr(i2s_port_t i2s_num)
{
    I2S_ENTER_CRITICAL();
    I2S[i2s_num]->int_ena.out_eof = 1;
    I2S[i2s_num]->int_ena.out_dscr_err = 1;
    I2S_EXIT_CRITICAL();
    return ESP_OK;
}

float i2s_get_clk(i2s_port_t i2s_num)
{
    I2S_CHECK((i2s_num < I2S_NUM_MAX), "i2s_num error", ESP_ERR_INVALID_ARG);
    return p_i2s_obj[i2s_num]->real_rate;
}

static esp_err_t i2s_isr_register(i2s_port_t i2s_num, int intr_alloc_flags, void (*fn)(void*), void * arg, i2s_isr_handle_t *handle)
{
    return esp_intr_alloc(i2s_periph_signal[i2s_num].irq, intr_alloc_flags, fn, arg, handle);
}


static float i2s_apll_get_fi2s(int bits_per_sample, int sdm0, int sdm1, int sdm2, int odir)
{
    int f_xtal = (int)rtc_clk_xtal_freq_get() * 1000000;
#ifdef CONFIG_IDF_TARGET_ESP32
    uint32_t is_rev0 = (GET_PERI_REG_BITS2(EFUSE_BLK0_RDATA3_REG, 1, 15) == 0);
    if (is_rev0) {
        sdm0 = 0;
        sdm1 = 0;
    }
#elif defined CONFIG_IDF_TARGET_ESP32S2BETA
    sdm0 = 0;
    sdm1 = 0;
#endif
    float fout = f_xtal * (sdm2 + sdm1 / 256.0f + sdm0 / 65536.0f + 4);
    if (fout < APLL_MIN_FREQ || fout > APLL_MAX_FREQ) {
        return APLL_MAX_FREQ;
    }
    float fpll = fout / (2 * (odir+2)); //== fi2s (N=1, b=0, a=1)
    return fpll/2;
}

/**
 * @brief     APLL calculate function, was described by following:
 *            APLL Output frequency is given by the formula:
 *
 *            apll_freq = xtal_freq * (4 + sdm2 + sdm1/256 + sdm0/65536)/((o_div + 2) * 2)
 *            apll_freq = fout / ((o_div + 2) * 2)
 *
 *            The dividend in this expression should be in the range of 240 - 600 MHz.
 *            In rev. 0 of ESP32, sdm0 and sdm1 are unused and always set to 0.
 *            * sdm0  frequency adjustment parameter, 0..255
 *            * sdm1  frequency adjustment parameter, 0..255
 *            * sdm2  frequency adjustment parameter, 0..63
 *            * o_div  frequency divider, 0..31
 *
 *            The most accurate way to find the sdm0..2 and odir parameters is to loop through them all,
 *            then apply the above formula, finding the closest frequency to the desired one.
 *            But 256*256*64*32 = 134.217.728 loops are too slow with ESP32
 *            1. We will choose the parameters with the highest level of change,
 *               With 350MHz<fout<500MHz, we limit the sdm2 from 4 to 9,
 *               Take average frequency close to the desired frequency, and select sdm2
 *            2. Next, we look for sequences of less influential and more detailed parameters,
 *               also by taking the average of the largest and smallest frequencies closer to the desired frequency.
 *            3. And finally, loop through all the most detailed of the parameters, finding the best desired frequency
 *
 * @param[in]  rate                  The I2S Frequency (MCLK)
 * @param[in]  bits_per_sample       The bits per sample
 * @param[out]      sdm0             The sdm 0
 * @param[out]      sdm1             The sdm 1
 * @param[out]      sdm2             The sdm 2
 * @param[out]      odir             The odir
 *
 * @return     ESP_ERR_INVALID_ARG or ESP_OK
 */

static esp_err_t i2s_apll_calculate_fi2s(int rate, int bits_per_sample, int *sdm0, int *sdm1, int *sdm2, int *odir)
{
    int _odir, _sdm0, _sdm1, _sdm2;
    float avg;
    float min_rate, max_rate, min_diff;
    if (rate/bits_per_sample/2/8 < APLL_I2S_MIN_RATE) {
        return ESP_ERR_INVALID_ARG;
    }

    *sdm0 = 0;
    *sdm1 = 0;
    *sdm2 = 0;
    *odir = 0;
    min_diff = APLL_MAX_FREQ;

    for (_sdm2 = 4; _sdm2 < 9; _sdm2 ++) {
        max_rate = i2s_apll_get_fi2s(bits_per_sample, 255, 255, _sdm2, 0);
        min_rate = i2s_apll_get_fi2s(bits_per_sample, 0, 0, _sdm2, 31);
        avg = (max_rate + min_rate)/2;
        if (abs(avg - rate) < min_diff) {
            min_diff = abs(avg - rate);
            *sdm2 = _sdm2;
        }
    }
    min_diff = APLL_MAX_FREQ;
    for (_odir = 0; _odir < 32; _odir ++) {
        max_rate = i2s_apll_get_fi2s(bits_per_sample, 255, 255, *sdm2, _odir);
        min_rate = i2s_apll_get_fi2s(bits_per_sample, 0, 0, *sdm2, _odir);
        avg = (max_rate + min_rate)/2;
        if (abs(avg - rate) < min_diff) {
            min_diff = abs(avg - rate);
            *odir = _odir;
        }
    }
    min_diff = APLL_MAX_FREQ;
    for (_sdm2 = 4; _sdm2 < 9; _sdm2 ++) {
        max_rate = i2s_apll_get_fi2s(bits_per_sample, 255, 255, _sdm2, *odir);
        min_rate = i2s_apll_get_fi2s(bits_per_sample, 0, 0, _sdm2, *odir);
        avg = (max_rate + min_rate)/2;
        if (abs(avg - rate) < min_diff) {
            min_diff = abs(avg - rate);
            *sdm2 = _sdm2;
        }
    }

    min_diff = APLL_MAX_FREQ;
    for (_sdm1 = 0; _sdm1 < 256; _sdm1 ++) {
        max_rate = i2s_apll_get_fi2s(bits_per_sample, 255, _sdm1, *sdm2, *odir);
        min_rate = i2s_apll_get_fi2s(bits_per_sample, 0, _sdm1, *sdm2, *odir);
        avg = (max_rate + min_rate)/2;
        if (abs(avg - rate) < min_diff) {
            min_diff = abs(avg - rate);
            *sdm1 = _sdm1;
        }
    }

    min_diff = APLL_MAX_FREQ;
    for (_sdm0 = 0; _sdm0 < 256; _sdm0 ++) {
        avg = i2s_apll_get_fi2s(bits_per_sample, _sdm0, *sdm1, *sdm2, *odir);
        if (abs(avg - rate) < min_diff) {
            min_diff = abs(avg - rate);
            *sdm0 = _sdm0;
        }
    }

    return ESP_OK;
}
esp_err_t i2s_set_clk(i2s_port_t i2s_num, uint32_t rate, i2s_bits_per_sample_t bits, i2s_channel_t ch)
{
    int factor = (256%bits)? 384 : 256; // According to hardware codec requirement(supported 256fs or 384fs)
    int clkmInteger, clkmDecimals, bck = 0;
    double denom = (double)1 / 64;
    int channel = 2;
    i2s_dma_t *save_tx = NULL, *save_rx = NULL;

    I2S_CHECK((i2s_num < I2S_NUM_MAX), "i2s_num error", ESP_ERR_INVALID_ARG);

    if (bits % 8 != 0 || bits > I2S_BITS_PER_SAMPLE_32BIT || bits < I2S_BITS_PER_SAMPLE_16BIT) {
        ESP_LOGE(I2S_TAG, "Invalid bits per sample");
        return ESP_ERR_INVALID_ARG;
    }

    if (p_i2s_obj[i2s_num] == NULL) {
        ESP_LOGE(I2S_TAG, "Not initialized yet");
        return ESP_ERR_INVALID_ARG;
    }
    p_i2s_obj[i2s_num]->sample_rate = rate;
    double clkmdiv = (double)I2S_BASE_CLK / (rate * factor);

    if (clkmdiv > 256) {
        ESP_LOGE(I2S_TAG, "clkmdiv is too large\r\n");
        return ESP_ERR_INVALID_ARG;
    }

    // wait all on-going writing finish
    if ((p_i2s_obj[i2s_num]->mode & I2S_MODE_TX) && p_i2s_obj[i2s_num]->tx) {
        xSemaphoreTake(p_i2s_obj[i2s_num]->tx->mux, (portTickType)portMAX_DELAY);
    }
    if ((p_i2s_obj[i2s_num]->mode & I2S_MODE_RX) && p_i2s_obj[i2s_num]->rx) {
        xSemaphoreTake(p_i2s_obj[i2s_num]->rx->mux, (portTickType)portMAX_DELAY);
    }

    i2s_stop(i2s_num);


    uint32_t cur_mode = 0;
    if (p_i2s_obj[i2s_num]->channel_num != ch) {
        p_i2s_obj[i2s_num]->channel_num = (ch == 2) ? 2 : 1;
        cur_mode = I2S[i2s_num]->fifo_conf.tx_fifo_mod;
        I2S[i2s_num]->fifo_conf.tx_fifo_mod = (ch == 2) ? cur_mode - 1 : cur_mode + 1;
        cur_mode = I2S[i2s_num]->fifo_conf.rx_fifo_mod;
        I2S[i2s_num]->fifo_conf.rx_fifo_mod = (ch == 2) ? cur_mode -1  : cur_mode + 1;
        I2S[i2s_num]->conf_chan.tx_chan_mod = (ch == 2) ? 0 : 1;
        I2S[i2s_num]->conf_chan.rx_chan_mod = (ch == 2) ? 0 : 1;
    }

    if (bits != p_i2s_obj[i2s_num]->bits_per_sample) {

        //change fifo mode
        if (p_i2s_obj[i2s_num]->bits_per_sample <= 16 && bits > 16) {
            I2S[i2s_num]->fifo_conf.tx_fifo_mod += 2;
            I2S[i2s_num]->fifo_conf.rx_fifo_mod += 2;
        } else if (p_i2s_obj[i2s_num]->bits_per_sample > 16 && bits <= 16) {
            I2S[i2s_num]->fifo_conf.tx_fifo_mod -= 2;
            I2S[i2s_num]->fifo_conf.rx_fifo_mod -= 2;
        }

        p_i2s_obj[i2s_num]->bits_per_sample = bits;
        p_i2s_obj[i2s_num]->bytes_per_sample = p_i2s_obj[i2s_num]->bits_per_sample / 8;

        // Round bytes_per_sample up to next multiple of 16 bits
        int halfwords_per_sample = (p_i2s_obj[i2s_num]->bits_per_sample + 15) / 16;
        p_i2s_obj[i2s_num]->bytes_per_sample = halfwords_per_sample * 2;

        // Because limited of DMA buffer is 4092 bytes
        if (p_i2s_obj[i2s_num]->dma_buf_len * p_i2s_obj[i2s_num]->bytes_per_sample * p_i2s_obj[i2s_num]->channel_num > 4092) {
            p_i2s_obj[i2s_num]->dma_buf_len = 4092 / p_i2s_obj[i2s_num]->bytes_per_sample / p_i2s_obj[i2s_num]->channel_num;
        }
        // Re-create TX DMA buffer
        if (p_i2s_obj[i2s_num]->mode & I2S_MODE_TX) {

            save_tx = p_i2s_obj[i2s_num]->tx;

            p_i2s_obj[i2s_num]->tx = i2s_create_dma_queue(i2s_num, p_i2s_obj[i2s_num]->dma_buf_count, p_i2s_obj[i2s_num]->dma_buf_len);
            if (p_i2s_obj[i2s_num]->tx == NULL) {
                ESP_LOGE(I2S_TAG, "Failed to create tx dma buffer");
                i2s_driver_uninstall(i2s_num);
                return ESP_ERR_NO_MEM;
            }
            I2S[i2s_num]->out_link.addr = (uint32_t) p_i2s_obj[i2s_num]->tx->desc[0];

            //destroy old tx dma if exist
            if (save_tx) {
                i2s_destroy_dma_queue(i2s_num, save_tx);
            }
        }
        // Re-create RX DMA buffer
        if (p_i2s_obj[i2s_num]->mode & I2S_MODE_RX) {

            save_rx = p_i2s_obj[i2s_num]->rx;

            p_i2s_obj[i2s_num]->rx = i2s_create_dma_queue(i2s_num, p_i2s_obj[i2s_num]->dma_buf_count, p_i2s_obj[i2s_num]->dma_buf_len);
            if (p_i2s_obj[i2s_num]->rx == NULL){
                ESP_LOGE(I2S_TAG, "Failed to create rx dma buffer");
                i2s_driver_uninstall(i2s_num);
                return ESP_ERR_NO_MEM;
            }
#ifdef CONFIG_IDF_TARGET_ESP32
            //On ESP32S2, the eof_num count in words.
            I2S[i2s_num]->rx_eof_num = (p_i2s_obj[i2s_num]->dma_buf_len * p_i2s_obj[i2s_num]->channel_num * p_i2s_obj[i2s_num]->bytes_per_sample)/4;
#elif defined CONFIG_IDF_TARGET_ESP32S2BETA
            //On ESP32S2, the eof_num count in bytes.
            I2S[i2s_num]->rx_eof_num = (p_i2s_obj[i2s_num]->dma_buf_len * p_i2s_obj[i2s_num]->channel_num * p_i2s_obj[i2s_num]->bytes_per_sample);
#endif
            I2S[i2s_num]->in_link.addr = (uint32_t) p_i2s_obj[i2s_num]->rx->desc[0];

            //destroy old rx dma if exist
            if (save_rx) {
                i2s_destroy_dma_queue(i2s_num, save_rx);
            }
        }

    }

    double mclk;
    int sdm0, sdm1, sdm2, odir, m_scale = 8;
    int fi2s_clk = rate*channel*bits*m_scale;
    if (p_i2s_obj[i2s_num]->mode & (I2S_MODE_DAC_BUILT_IN | I2S_MODE_ADC_BUILT_IN)) {
        //DAC uses bclk as sample clock, not WS. WS can be something arbitrary.
        //Rate as given to this function is the intended sample rate;
        //According to the TRM, WS clk equals to the sample rate, and bclk is double the speed of WS
        uint32_t b_clk = rate * I2S_AD_BCK_FACTOR;
        fi2s_clk /= I2S_AD_BCK_FACTOR;
        int factor2 = 60;
        mclk = b_clk * factor2;
        clkmdiv = ((double) I2S_BASE_CLK) / mclk;
        clkmInteger = clkmdiv;
        clkmDecimals = (clkmdiv - clkmInteger) / denom;
        bck = mclk / b_clk;
#if SOC_I2S_SUPPORT_PDM
    } else if (p_i2s_obj[i2s_num]->mode & I2S_MODE_PDM) {
        uint32_t b_clk = 0;
        if (p_i2s_obj[i2s_num]->mode & I2S_MODE_TX) {
            int fp = I2S[i2s_num]->pdm_freq_conf.tx_pdm_fp;
            int fs = I2S[i2s_num]->pdm_freq_conf.tx_pdm_fs;
            b_clk = rate * I2S_PDM_BCK_FACTOR * (fp / fs);
            fi2s_clk /= (I2S_PDM_BCK_FACTOR * (fp / fs));
        } else if (p_i2s_obj[i2s_num]->mode & I2S_MODE_RX) {
            b_clk = rate * I2S_PDM_BCK_FACTOR * (I2S[i2s_num]->pdm_conf.rx_sinc_dsr_16_en + 1);
            fi2s_clk /= (I2S_PDM_BCK_FACTOR * (I2S[i2s_num]->pdm_conf.rx_sinc_dsr_16_en + 1));
        }
        int factor2 = 5 ;
        mclk = b_clk * factor2;
        clkmdiv = ((double) I2S_BASE_CLK) / mclk;
        clkmInteger = clkmdiv;
        clkmDecimals = (clkmdiv - clkmInteger) / denom;
        bck = mclk / b_clk;
#endif
    } else {
        clkmInteger = clkmdiv;
        clkmDecimals = (clkmdiv - clkmInteger) / denom;
        mclk = clkmInteger + denom * clkmDecimals;
        bck = factor/(bits * channel);
    }

    if(p_i2s_obj[i2s_num]->use_apll && p_i2s_obj[i2s_num]->fixed_mclk) {
        fi2s_clk = p_i2s_obj[i2s_num]->fixed_mclk;
        m_scale = fi2s_clk/bits/rate/channel;
    }
    if(p_i2s_obj[i2s_num]->use_apll && i2s_apll_calculate_fi2s(fi2s_clk, bits, &sdm0, &sdm1, &sdm2, &odir) == ESP_OK) {
        ESP_LOGD(I2S_TAG, "sdm0=%d, sdm1=%d, sdm2=%d, odir=%d", sdm0, sdm1, sdm2, odir);
        rtc_clk_apll_enable(1, sdm0, sdm1, sdm2, odir);
        I2S[i2s_num]->clkm_conf.clkm_div_num = 1;
        I2S[i2s_num]->clkm_conf.clkm_div_b = 0;
        I2S[i2s_num]->clkm_conf.clkm_div_a = 1;
        I2S[i2s_num]->sample_rate_conf.tx_bck_div_num = m_scale;
        I2S[i2s_num]->sample_rate_conf.rx_bck_div_num = m_scale;
#ifdef CONFIG_IDF_TARGET_ESP32
        I2S[i2s_num]->clkm_conf.clka_en = 1;
#elif defined CONFIG_IDF_TARGET_ESP32S2BETA
        I2S[i2s_num]->clkm_conf.clk_sel = 1;
#endif
        double fi2s_rate = i2s_apll_get_fi2s(bits, sdm0, sdm1, sdm2, odir);
        p_i2s_obj[i2s_num]->real_rate = fi2s_rate/bits/channel/m_scale;
        ESP_LOGI(I2S_TAG, "APLL: Req RATE: %d, real rate: %0.3f, BITS: %u, CLKM: %u, BCK_M: %u, MCLK: %0.3f, SCLK: %f, diva: %d, divb: %d",
            rate, fi2s_rate/bits/channel/m_scale, bits, 1, m_scale, fi2s_rate, fi2s_rate/8, 1, 0);
    } else {
#ifdef CONFIG_IDF_TARGET_ESP32
        I2S[i2s_num]->clkm_conf.clka_en = 0;
#elif defined CONFIG_IDF_TARGET_ESP32S2BETA
        I2S[i2s_num]->clkm_conf.clk_sel = 2;
#endif
        I2S[i2s_num]->clkm_conf.clkm_div_a = 63;
        I2S[i2s_num]->clkm_conf.clkm_div_b = clkmDecimals;
        I2S[i2s_num]->clkm_conf.clkm_div_num = clkmInteger;
        I2S[i2s_num]->sample_rate_conf.tx_bck_div_num = bck;
        I2S[i2s_num]->sample_rate_conf.rx_bck_div_num = bck;
        double real_rate = (double) (I2S_BASE_CLK / (bck * bits * clkmInteger) / 2);
        p_i2s_obj[i2s_num]->real_rate = real_rate;
        ESP_LOGI(I2S_TAG, "PLL_D2: Req RATE: %d, real rate: %0.3f, BITS: %u, CLKM: %u, BCK: %u, MCLK: %0.3f, SCLK: %f, diva: %d, divb: %d",
            rate, real_rate, bits, clkmInteger, bck, (double)I2S_BASE_CLK / mclk, real_rate*bits*channel, 64, clkmDecimals);
    }

    I2S[i2s_num]->sample_rate_conf.tx_bits_mod = bits;
    I2S[i2s_num]->sample_rate_conf.rx_bits_mod = bits;

    // wait all writing on-going finish
    if ((p_i2s_obj[i2s_num]->mode & I2S_MODE_TX) && p_i2s_obj[i2s_num]->tx) {
        xSemaphoreGive(p_i2s_obj[i2s_num]->tx->mux);
    }
    if ((p_i2s_obj[i2s_num]->mode & I2S_MODE_RX) && p_i2s_obj[i2s_num]->rx) {
        xSemaphoreGive(p_i2s_obj[i2s_num]->rx->mux);
    }
    i2s_start(i2s_num);
    return ESP_OK;
}

static void IRAM_ATTR i2s_intr_handler_default(void *arg)
{
    i2s_obj_t *p_i2s = (i2s_obj_t*) arg;
    uint8_t i2s_num = p_i2s->i2s_num;
    i2s_dev_t* i2s_reg = I2S[i2s_num];

    typeof(i2s_reg->int_st) int_st_val = i2s_reg->int_st;
    if(int_st_val.val == 0) {
        //Avoid spurious interrupt
        return;
    }

    i2s_event_t i2s_event;
    int dummy;

    portBASE_TYPE high_priority_task_awoken = 0;

    lldesc_t *finish_desc;

    if (int_st_val.out_dscr_err || int_st_val.in_dscr_err) {
        ESP_EARLY_LOGE(I2S_TAG, "dma error, interrupt status: 0x%08x", int_st_val.val);
        if (p_i2s->i2s_queue) {
            i2s_event.type = I2S_EVENT_DMA_ERROR;
            if (xQueueIsQueueFullFromISR(p_i2s->i2s_queue)) {
                xQueueReceiveFromISR(p_i2s->i2s_queue, &dummy, &high_priority_task_awoken);
            }
            xQueueSendFromISR(p_i2s->i2s_queue, (void * )&i2s_event, &high_priority_task_awoken);
        }
    }

    if (int_st_val.out_eof && p_i2s->tx) {
        finish_desc = (lldesc_t*) i2s_reg->out_eof_des_addr;
        // All buffers are empty. This means we have an underflow on our hands.
        if (xQueueIsQueueFullFromISR(p_i2s->tx->queue)) {
            xQueueReceiveFromISR(p_i2s->tx->queue, &dummy, &high_priority_task_awoken);
            // See if tx descriptor needs to be auto cleared:
            // This will avoid any kind of noise that may get introduced due to transmission
            // of previous data from tx descriptor on I2S line.
            if (p_i2s->tx_desc_auto_clear == true) {
                memset((void *) dummy, 0, p_i2s->tx->buf_size);
            }
        }
        xQueueSendFromISR(p_i2s->tx->queue, (void*)(&finish_desc->buf), &high_priority_task_awoken);
        if (p_i2s->i2s_queue) {
            i2s_event.type = I2S_EVENT_TX_DONE;
            if (xQueueIsQueueFullFromISR(p_i2s->i2s_queue)) {
                xQueueReceiveFromISR(p_i2s->i2s_queue, &dummy, &high_priority_task_awoken);
            }
            xQueueSendFromISR(p_i2s->i2s_queue, (void * )&i2s_event, &high_priority_task_awoken);
        }
    }

    if (int_st_val.in_suc_eof && p_i2s->rx) {
        // All buffers are full. This means we have an overflow.
        finish_desc = (lldesc_t*) i2s_reg->in_eof_des_addr;
        if (xQueueIsQueueFullFromISR(p_i2s->rx->queue)) {
            xQueueReceiveFromISR(p_i2s->rx->queue, &dummy, &high_priority_task_awoken);
        }
        xQueueSendFromISR(p_i2s->rx->queue, (void*)(&finish_desc->buf), &high_priority_task_awoken);
        if (p_i2s->i2s_queue) {
            i2s_event.type = I2S_EVENT_RX_DONE;
            if (p_i2s->i2s_queue && xQueueIsQueueFullFromISR(p_i2s->i2s_queue)) {
                xQueueReceiveFromISR(p_i2s->i2s_queue, &dummy, &high_priority_task_awoken);
            }
            xQueueSendFromISR(p_i2s->i2s_queue, (void * )&i2s_event, &high_priority_task_awoken);
        }
    }
    i2s_reg->int_clr.val = int_st_val.val;

    if (high_priority_task_awoken == pdTRUE) {
        portYIELD_FROM_ISR();
    }
}

static esp_err_t i2s_destroy_dma_queue(i2s_port_t i2s_num, i2s_dma_t *dma)
{
    int bux_idx;
    if (p_i2s_obj[i2s_num] == NULL) {
        ESP_LOGE(I2S_TAG, "Not initialized yet");
        return ESP_ERR_INVALID_ARG;
    }
    if (dma == NULL) {
        ESP_LOGE(I2S_TAG, "dma is NULL");
        return ESP_ERR_INVALID_ARG;
    }
    for (bux_idx = 0; bux_idx < p_i2s_obj[i2s_num]->dma_buf_count; bux_idx++) {
        if (dma->desc && dma->desc[bux_idx]) {
            free(dma->desc[bux_idx]);
        }
        if (dma->buf && dma->buf[bux_idx]) {
            free(dma->buf[bux_idx]);
        }
    }
    if (dma->buf) {
        free(dma->buf);
    }
    if (dma->desc) {
        free(dma->desc);
    }
    vQueueDelete(dma->queue);
    vSemaphoreDelete(dma->mux);
    free(dma);
    return ESP_OK;
}

static i2s_dma_t *i2s_create_dma_queue(i2s_port_t i2s_num, int dma_buf_count, int dma_buf_len)
{
    int bux_idx;
    int sample_size = p_i2s_obj[i2s_num]->bytes_per_sample * p_i2s_obj[i2s_num]->channel_num;
    i2s_dma_t *dma = (i2s_dma_t*) malloc(sizeof(i2s_dma_t));
    if (dma == NULL) {
        ESP_LOGE(I2S_TAG, "Error malloc i2s_dma_t");
        return NULL;
    }
    memset(dma, 0, sizeof(i2s_dma_t));

    dma->buf = (char **)malloc(sizeof(char*) * dma_buf_count);
    if (dma->buf == NULL) {
        ESP_LOGE(I2S_TAG, "Error malloc dma buffer pointer");
        free(dma);
        return NULL;
    }
    memset(dma->buf, 0, sizeof(char*) * dma_buf_count);

    for (bux_idx = 0; bux_idx < dma_buf_count; bux_idx++) {
        dma->buf[bux_idx] = (char*) heap_caps_calloc(1, dma_buf_len * sample_size, MALLOC_CAP_DMA);
        if (dma->buf[bux_idx] == NULL) {
            ESP_LOGE(I2S_TAG, "Error malloc dma buffer");
            i2s_destroy_dma_queue(i2s_num, dma);
            return NULL;
        }
        ESP_LOGD(I2S_TAG, "Addr[%d] = %d", bux_idx, (int)dma->buf[bux_idx]);
    }

    dma->desc = (lldesc_t**) malloc(sizeof(lldesc_t*) * dma_buf_count);
    if (dma->desc == NULL) {
        ESP_LOGE(I2S_TAG, "Error malloc dma description");
        i2s_destroy_dma_queue(i2s_num, dma);
        return NULL;
    }
    for (bux_idx = 0; bux_idx < dma_buf_count; bux_idx++) {
        dma->desc[bux_idx] = (lldesc_t*) heap_caps_malloc(sizeof(lldesc_t), MALLOC_CAP_DMA);
        if (dma->desc[bux_idx] == NULL) {
            ESP_LOGE(I2S_TAG, "Error malloc dma description entry");
            i2s_destroy_dma_queue(i2s_num, dma);
            return NULL;
        }
    }

    for (bux_idx = 0; bux_idx < dma_buf_count; bux_idx++) {
        dma->desc[bux_idx]->owner = 1;
        dma->desc[bux_idx]->eof = 1;
        dma->desc[bux_idx]->sosf = 0;
        dma->desc[bux_idx]->length = dma_buf_len * sample_size;
        dma->desc[bux_idx]->size = dma_buf_len * sample_size;
        dma->desc[bux_idx]->buf = (uint8_t *) dma->buf[bux_idx];
        dma->desc[bux_idx]->offset = 0;
        dma->desc[bux_idx]->empty = (uint32_t)((bux_idx < (dma_buf_count - 1)) ? (dma->desc[bux_idx + 1]) : dma->desc[0]);
    }
    dma->queue = xQueueCreate(dma_buf_count - 1, sizeof(char*));
    dma->mux = xSemaphoreCreateMutex();
    dma->rw_pos = 0;
    dma->buf_size = dma_buf_len * sample_size;
    dma->curr_ptr = NULL;
    ESP_LOGI(I2S_TAG, "DMA Malloc info, datalen=blocksize=%d, dma_buf_count=%d", dma_buf_len * sample_size, dma_buf_count);
    return dma;
}


esp_err_t i2s_start(i2s_port_t i2s_num)
{
    I2S_CHECK((i2s_num < I2S_NUM_MAX), "i2s_num error", ESP_ERR_INVALID_ARG);
    //start DMA link
    I2S_ENTER_CRITICAL();
    i2s_reset_fifo(i2s_num);
    //reset dma
    I2S[i2s_num]->lc_conf.in_rst = 1;
    I2S[i2s_num]->lc_conf.in_rst = 0;
    I2S[i2s_num]->lc_conf.out_rst = 1;
    I2S[i2s_num]->lc_conf.out_rst = 0;

    I2S[i2s_num]->conf.tx_reset = 1;
    I2S[i2s_num]->conf.tx_reset = 0;
    I2S[i2s_num]->conf.rx_reset = 1;
    I2S[i2s_num]->conf.rx_reset = 0;

    esp_intr_disable(p_i2s_obj[i2s_num]->i2s_isr_handle);
    I2S[i2s_num]->int_clr.val = 0xFFFFFFFF;
    if (p_i2s_obj[i2s_num]->mode & I2S_MODE_TX) {
        i2s_enable_tx_intr(i2s_num);
        I2S[i2s_num]->out_link.start = 1;
        I2S[i2s_num]->conf.tx_start = 1;
    }
    if (p_i2s_obj[i2s_num]->mode & I2S_MODE_RX) {
        i2s_enable_rx_intr(i2s_num);
        I2S[i2s_num]->in_link.start = 1;
        I2S[i2s_num]->conf.rx_start = 1;
    }
    esp_intr_enable(p_i2s_obj[i2s_num]->i2s_isr_handle);
    I2S_EXIT_CRITICAL();
    return ESP_OK;
}

esp_err_t i2s_stop(i2s_port_t i2s_num)
{
    I2S_CHECK((i2s_num < I2S_NUM_MAX), "i2s_num error", ESP_ERR_INVALID_ARG);
    I2S_ENTER_CRITICAL();
    esp_intr_disable(p_i2s_obj[i2s_num]->i2s_isr_handle);
    if (p_i2s_obj[i2s_num]->mode & I2S_MODE_TX) {
        I2S[i2s_num]->out_link.stop = 1;
        I2S[i2s_num]->conf.tx_start = 0;
        i2s_disable_tx_intr(i2s_num);
    }
    if (p_i2s_obj[i2s_num]->mode & I2S_MODE_RX) {
        I2S[i2s_num]->in_link.stop = 1;
        I2S[i2s_num]->conf.rx_start = 0;
        i2s_disable_rx_intr(i2s_num);
    }
    I2S[i2s_num]->int_clr.val = I2S[i2s_num]->int_st.val; //clear pending interrupt
    I2S_EXIT_CRITICAL();
    return ESP_OK;
}

esp_err_t i2s_set_dac_mode(i2s_dac_mode_t dac_mode)
{
    I2S_CHECK((dac_mode < I2S_DAC_CHANNEL_MAX), "i2s dac mode error", ESP_ERR_INVALID_ARG);
    if (dac_mode == I2S_DAC_CHANNEL_DISABLE) {
        dac_output_disable(DAC_CHANNEL_1);
        dac_output_disable(DAC_CHANNEL_2);
        dac_i2s_disable();
    } else {
        dac_i2s_enable();
    }

    if (dac_mode & I2S_DAC_CHANNEL_RIGHT_EN) {
        //DAC1, right channel, GPIO25
        dac_output_enable(DAC_CHANNEL_1);
    }
    if (dac_mode & I2S_DAC_CHANNEL_LEFT_EN) {
        //DAC2, left channel, GPIO26
        dac_output_enable(DAC_CHANNEL_2);
    }
    return ESP_OK;
}

static esp_err_t _i2s_adc_mode_recover(void)
{
    I2S_CHECK(((_i2s_adc_unit != -1) && (_i2s_adc_channel != -1)), "i2s ADC recover error, not initialized...", ESP_ERR_INVALID_ARG);
    return adc_i2s_mode_init(_i2s_adc_unit, _i2s_adc_channel);
}

esp_err_t i2s_set_adc_mode(adc_unit_t adc_unit, adc1_channel_t adc_channel)
{
    I2S_CHECK((adc_unit < ADC_UNIT_2), "i2s ADC unit error, only support ADC1 for now", ESP_ERR_INVALID_ARG);
    // For now, we only support SAR ADC1.
    _i2s_adc_unit = adc_unit;
    _i2s_adc_channel = adc_channel;
    return adc_i2s_mode_init(adc_unit, adc_channel);
}

esp_err_t i2s_set_pin(i2s_port_t i2s_num, const i2s_pin_config_t *pin)
{
    I2S_CHECK((i2s_num < I2S_NUM_MAX), "i2s_num error", ESP_ERR_INVALID_ARG);
    if (pin == NULL) {
        return i2s_set_dac_mode(I2S_DAC_CHANNEL_BOTH_EN);
    }
    if (pin->bck_io_num != -1 && !GPIO_IS_VALID_GPIO(pin->bck_io_num)) {
        ESP_LOGE(I2S_TAG, "bck_io_num error");
        return ESP_FAIL;
    }
    if (pin->ws_io_num != -1 && !GPIO_IS_VALID_GPIO(pin->ws_io_num)) {
        ESP_LOGE(I2S_TAG, "ws_io_num error");
        return ESP_FAIL;
    }
    if (pin->data_out_num != -1 && !GPIO_IS_VALID_OUTPUT_GPIO(pin->data_out_num)) {
        ESP_LOGE(I2S_TAG, "data_out_num error");
        return ESP_FAIL;
    }
    if (pin->data_in_num != -1 && !GPIO_IS_VALID_GPIO(pin->data_in_num)) {
        ESP_LOGE(I2S_TAG, "data_in_num error");
        return ESP_FAIL;
    }

    int bck_sig = -1, ws_sig = -1, data_out_sig = -1, data_in_sig = -1;
    //Each IIS hw module has a RX and TX unit.
    //For TX unit, the output signal index should be I2SnO_xxx_OUT_IDX
    //For TX unit, the input signal index should be I2SnO_xxx_IN_IDX
    if (p_i2s_obj[i2s_num]->mode & I2S_MODE_TX) {
        if (p_i2s_obj[i2s_num]->mode & I2S_MODE_MASTER) {
            bck_sig = i2s_periph_signal[i2s_num].o_bck_out_sig;
            ws_sig = i2s_periph_signal[i2s_num].o_ws_out_sig;
            data_out_sig = i2s_periph_signal[i2s_num].o_data_out_sig;
        } else if (p_i2s_obj[i2s_num]->mode & I2S_MODE_SLAVE) {
            bck_sig = i2s_periph_signal[i2s_num].o_bck_in_sig;
            ws_sig = i2s_periph_signal[i2s_num].o_ws_in_sig;
            data_out_sig = i2s_periph_signal[i2s_num].o_data_out_sig;
        }
    }
    //For RX unit, the output signal index should be I2SnI_xxx_OUT_IDX
    //For RX unit, the input signal index shuld be I2SnI_xxx_IN_IDX
    if (p_i2s_obj[i2s_num]->mode & I2S_MODE_RX) {
        if (p_i2s_obj[i2s_num]->mode & I2S_MODE_MASTER) {
            bck_sig = i2s_periph_signal[i2s_num].i_bck_out_sig;
            ws_sig = i2s_periph_signal[i2s_num].i_ws_out_sig;
            data_in_sig = i2s_periph_signal[i2s_num].i_data_in_sig;
        } else if (p_i2s_obj[i2s_num]->mode & I2S_MODE_SLAVE) {
            bck_sig = i2s_periph_signal[i2s_num].i_bck_in_sig;
            ws_sig = i2s_periph_signal[i2s_num].i_ws_in_sig;
            data_in_sig = i2s_periph_signal[i2s_num].i_data_in_sig;
        }
    }
    //For "full-duplex + slave" mode, we should select RX signal index for ws and bck.
    //For "full-duplex + master" mode, we should select TX signal index for ws and bck.
    if ((p_i2s_obj[i2s_num]->mode & I2S_FULL_DUPLEX_SLAVE_MODE_MASK) == I2S_FULL_DUPLEX_SLAVE_MODE_MASK) {
        bck_sig = i2s_periph_signal[i2s_num].i_bck_in_sig;
        ws_sig = i2s_periph_signal[i2s_num].i_ws_in_sig;
    } else if ((p_i2s_obj[i2s_num]->mode & I2S_FULL_DUPLEX_MASTER_MODE_MASK) == I2S_FULL_DUPLEX_MASTER_MODE_MASK) {
        bck_sig = i2s_periph_signal[i2s_num].o_bck_out_sig;
        ws_sig = i2s_periph_signal[i2s_num].o_ws_out_sig;
    }
    gpio_matrix_out_check(pin->data_out_num, data_out_sig, 0, 0);
    gpio_matrix_in_check(pin->data_in_num, data_in_sig, 0);
    if (p_i2s_obj[i2s_num]->mode & I2S_MODE_MASTER) {
        gpio_matrix_out_check(pin->ws_io_num, ws_sig, 0, 0);
        gpio_matrix_out_check(pin->bck_io_num, bck_sig, 0, 0);
    } else if (p_i2s_obj[i2s_num]->mode & I2S_MODE_SLAVE) {
        gpio_matrix_in_check(pin->ws_io_num, ws_sig, 0);
        gpio_matrix_in_check(pin->bck_io_num, bck_sig, 0);
    }
    ESP_LOGD(I2S_TAG, "data: out %d, in: %d, ws: %d, bck: %d", data_out_sig, data_in_sig, ws_sig, bck_sig);

    return ESP_OK;
}

esp_err_t i2s_set_sample_rates(i2s_port_t i2s_num, uint32_t rate)
{
    I2S_CHECK((i2s_num < I2S_NUM_MAX), "i2s_num error", ESP_ERR_INVALID_ARG);
    I2S_CHECK((p_i2s_obj[i2s_num]->bytes_per_sample > 0), "bits_per_sample not set", ESP_ERR_INVALID_ARG);
    return i2s_set_clk(i2s_num, rate, p_i2s_obj[i2s_num]->bits_per_sample, p_i2s_obj[i2s_num]->channel_num);
}

#if SOC_I2S_SUPPORT_PDM
esp_err_t i2s_set_pdm_rx_down_sample(i2s_port_t i2s_num, i2s_pdm_dsr_t dsr)
{
    I2S_CHECK((i2s_num < I2S_NUM_MAX), "i2s_num error", ESP_ERR_INVALID_ARG);
    I2S[i2s_num]->pdm_conf.rx_sinc_dsr_16_en = dsr;
    return i2s_set_clk(i2s_num, p_i2s_obj[i2s_num]->sample_rate, p_i2s_obj[i2s_num]->bits_per_sample, p_i2s_obj[i2s_num]->channel_num);
}
#endif

static esp_err_t i2s_param_config(i2s_port_t i2s_num, const i2s_config_t *i2s_config)
{
    I2S_CHECK((i2s_num < I2S_NUM_MAX), "i2s_num error", ESP_ERR_INVALID_ARG);
    I2S_CHECK((i2s_config), "param null", ESP_ERR_INVALID_ARG);
    I2S_CHECK(!((i2s_config->mode & I2S_MODE_ADC_BUILT_IN) && (i2s_num != I2S_NUM_0)), "I2S ADC built-in only support on I2S0", ESP_ERR_INVALID_ARG);
    I2S_CHECK(!((i2s_config->mode & I2S_MODE_DAC_BUILT_IN) && (i2s_num != I2S_NUM_0)), "I2S DAC built-in only support on I2S0", ESP_ERR_INVALID_ARG);
#if SOC_I2S_SUPPORT_PDM
    I2S_CHECK(!((i2s_config->mode & I2S_MODE_PDM) && (i2s_num != I2S_NUM_0)), "I2S DAC PDM only support on I2S0", ESP_ERR_INVALID_ARG);
<<<<<<< HEAD
#endif
    periph_module_enable(i2s_periph_signal[i2s_num].module);
    
=======

>>>>>>> c27fd32f
    if(i2s_config->mode & I2S_MODE_ADC_BUILT_IN) {
        //in ADC built-in mode, we need to call i2s_set_adc_mode to
        //initialize the specific ADC channel.
        //in the current stage, we only support ADC1 and single channel mode.
        //In default data mode, the ADC data is in 12-bit resolution mode.
        adc_power_always_on();
    }
    // configure I2S data port interface.
    i2s_reset_fifo(i2s_num);
    //reset i2s
    I2S[i2s_num]->conf.tx_reset = 1;
    I2S[i2s_num]->conf.tx_reset = 0;
    I2S[i2s_num]->conf.rx_reset = 1;
    I2S[i2s_num]->conf.rx_reset = 0;

    //reset dma
    I2S[i2s_num]->lc_conf.in_rst = 1;
    I2S[i2s_num]->lc_conf.in_rst = 0;
    I2S[i2s_num]->lc_conf.out_rst = 1;
    I2S[i2s_num]->lc_conf.out_rst = 0;

    //Enable and configure DMA
    I2S[i2s_num]->lc_conf.check_owner = 0;
    I2S[i2s_num]->lc_conf.out_loop_test = 0;
    I2S[i2s_num]->lc_conf.out_auto_wrback = 0;
    I2S[i2s_num]->lc_conf.out_data_burst_en = 0;
    I2S[i2s_num]->lc_conf.outdscr_burst_en = 0;
    I2S[i2s_num]->lc_conf.out_no_restart_clr = 0;
    I2S[i2s_num]->lc_conf.indscr_burst_en = 0;
    I2S[i2s_num]->lc_conf.out_eof_mode = 1;

    I2S[i2s_num]->conf2.lcd_en = 0;
    I2S[i2s_num]->conf2.camera_en = 0;
    I2S[i2s_num]->pdm_conf.pcm2pdm_conv_en = 0;
    I2S[i2s_num]->pdm_conf.pdm2pcm_conv_en = 0;

    I2S[i2s_num]->fifo_conf.dscr_en = 0;

    I2S[i2s_num]->conf_chan.tx_chan_mod = i2s_config->channel_format < I2S_CHANNEL_FMT_ONLY_RIGHT ? i2s_config->channel_format : (i2s_config->channel_format >> 1); // 0-two channel;1-right;2-left;3-righ;4-left
    I2S[i2s_num]->fifo_conf.tx_fifo_mod = i2s_config->channel_format < I2S_CHANNEL_FMT_ONLY_RIGHT ? 0 : 1; // 0-right&left channel;1-one channel
    I2S[i2s_num]->conf.tx_mono = 0;

    I2S[i2s_num]->conf_chan.rx_chan_mod = i2s_config->channel_format < I2S_CHANNEL_FMT_ONLY_RIGHT ? i2s_config->channel_format : (i2s_config->channel_format >> 1); // 0-two channel;1-right;2-left;3-righ;4-left
    I2S[i2s_num]->fifo_conf.rx_fifo_mod = i2s_config->channel_format < I2S_CHANNEL_FMT_ONLY_RIGHT ? 0 : 1; // 0-right&left channel;1-one channel
    I2S[i2s_num]->conf.rx_mono = 0;

    I2S[i2s_num]->fifo_conf.dscr_en = 1;//connect dma to fifo

    I2S[i2s_num]->conf.tx_start = 0;
    I2S[i2s_num]->conf.rx_start = 0;

    if (i2s_config->mode & I2S_MODE_TX) {
        I2S[i2s_num]->conf.tx_msb_right = 1;
        I2S[i2s_num]->conf.tx_right_first = 0;

        I2S[i2s_num]->conf.tx_slave_mod = 0; // Master
        I2S[i2s_num]->fifo_conf.tx_fifo_mod_force_en = 1;

        if (i2s_config->mode & I2S_MODE_SLAVE) {
            I2S[i2s_num]->conf.tx_slave_mod = 1;//TX Slave
        }
    }

    if (i2s_config->mode & I2S_MODE_RX) {
        I2S[i2s_num]->conf.rx_msb_right = 1;
        I2S[i2s_num]->conf.rx_right_first = 0;
        I2S[i2s_num]->conf.rx_slave_mod = 0; // Master
        I2S[i2s_num]->fifo_conf.rx_fifo_mod_force_en = 1;

        if (i2s_config->mode & I2S_MODE_SLAVE) {
            I2S[i2s_num]->conf.rx_slave_mod = 1;//RX Slave
        }
    }

    if (i2s_config->mode & (I2S_MODE_DAC_BUILT_IN | I2S_MODE_ADC_BUILT_IN)) {
        I2S[i2s_num]->conf2.lcd_en = 1;
        I2S[i2s_num]->conf.tx_right_first = 1;
        I2S[i2s_num]->conf2.camera_en = 0;
    }

#if SOC_I2S_SUPPORT_PDM
    if (i2s_config->mode & I2S_MODE_PDM) {
        I2S[i2s_num]->fifo_conf.rx_fifo_mod_force_en = 1;
        I2S[i2s_num]->fifo_conf.tx_fifo_mod_force_en = 1;

        I2S[i2s_num]->pdm_freq_conf.tx_pdm_fp = 960;
        I2S[i2s_num]->pdm_freq_conf.tx_pdm_fs = i2s_config->sample_rate / 1000 * 10;
        I2S[i2s_num]->pdm_conf.tx_sinc_osr2 = I2S[i2s_num]->pdm_freq_conf.tx_pdm_fp / I2S[i2s_num]->pdm_freq_conf.tx_pdm_fs;

        I2S[i2s_num]->pdm_conf.rx_sinc_dsr_16_en = 0;
        I2S[i2s_num]->pdm_conf.rx_pdm_en = 1;
        I2S[i2s_num]->pdm_conf.tx_pdm_en = 1;

        I2S[i2s_num]->pdm_conf.pcm2pdm_conv_en = 1;
        I2S[i2s_num]->pdm_conf.pdm2pcm_conv_en = 1;
    } else {
        I2S[i2s_num]->pdm_conf.rx_pdm_en = 0;
        I2S[i2s_num]->pdm_conf.tx_pdm_en = 0;
    }
#else
    I2S[i2s_num]->pdm_conf.rx_pdm_en = 0;
    I2S[i2s_num]->pdm_conf.tx_pdm_en = 0;
#endif
    if (i2s_config->communication_format & I2S_COMM_FORMAT_I2S) {
        I2S[i2s_num]->conf.tx_short_sync = 0;
        I2S[i2s_num]->conf.rx_short_sync = 0;
        I2S[i2s_num]->conf.tx_msb_shift = 1;
        I2S[i2s_num]->conf.rx_msb_shift = 1;
        if (i2s_config->communication_format & I2S_COMM_FORMAT_I2S_LSB) {
            if (i2s_config->mode & I2S_MODE_TX) {
                I2S[i2s_num]->conf.tx_msb_shift = 0;
            }
            if (i2s_config->mode & I2S_MODE_RX) {
                I2S[i2s_num]->conf.rx_msb_shift = 0;
            }
        }
    }

    if (i2s_config->communication_format & I2S_COMM_FORMAT_PCM) {
        I2S[i2s_num]->conf.tx_msb_shift = 0;
        I2S[i2s_num]->conf.rx_msb_shift = 0;
        I2S[i2s_num]->conf.tx_short_sync = 0;
        I2S[i2s_num]->conf.rx_short_sync = 0;
        if (i2s_config->communication_format & I2S_COMM_FORMAT_PCM_SHORT) {
            if (i2s_config->mode & I2S_MODE_TX) {
                I2S[i2s_num]->conf.tx_short_sync = 1;
            }
            if (i2s_config->mode & I2S_MODE_RX) {
                I2S[i2s_num]->conf.rx_short_sync = 1;
            }
        }
    }
    if ((p_i2s_obj[i2s_num]->mode & I2S_MODE_RX) &&  (p_i2s_obj[i2s_num]->mode & I2S_MODE_TX)) {
        I2S[i2s_num]->conf.sig_loopback = 1;
        if (p_i2s_obj[i2s_num]->mode & I2S_MODE_MASTER) {
            I2S[i2s_num]->conf.tx_slave_mod = 0;    //MASTER Slave
            I2S[i2s_num]->conf.rx_slave_mod = 1;    //RX Slave
        } else {
            I2S[i2s_num]->conf.tx_slave_mod = 1;    //RX Slave
            I2S[i2s_num]->conf.rx_slave_mod = 1;    //RX Slave
        }
    }

    p_i2s_obj[i2s_num]->use_apll = i2s_config->use_apll;
    p_i2s_obj[i2s_num]->tx_desc_auto_clear = i2s_config->tx_desc_auto_clear;
    p_i2s_obj[i2s_num]->fixed_mclk = i2s_config->fixed_mclk;
    return ESP_OK;
}

esp_err_t i2s_zero_dma_buffer(i2s_port_t i2s_num)
{
    I2S_CHECK((i2s_num < I2S_NUM_MAX), "i2s_num error", ESP_ERR_INVALID_ARG);
    if (p_i2s_obj[i2s_num]->rx && p_i2s_obj[i2s_num]->rx->buf != NULL && p_i2s_obj[i2s_num]->rx->buf_size != 0) {
        for (int i = 0; i < p_i2s_obj[i2s_num]->dma_buf_count; i++) {
            memset(p_i2s_obj[i2s_num]->rx->buf[i], 0, p_i2s_obj[i2s_num]->rx->buf_size);
        }
    }
    if (p_i2s_obj[i2s_num]->tx && p_i2s_obj[i2s_num]->tx->buf != NULL && p_i2s_obj[i2s_num]->tx->buf_size != 0) {
        int bytes_left = 0;
        bytes_left = (p_i2s_obj[i2s_num]->tx->buf_size - p_i2s_obj[i2s_num]->tx->rw_pos) % 4;
        if (bytes_left) {
            size_t zero_bytes = 0, bytes_written;
            i2s_write(i2s_num, (void *)&zero_bytes, bytes_left, &bytes_written, portMAX_DELAY);
        }
        for (int i = 0; i < p_i2s_obj[i2s_num]->dma_buf_count; i++) {
            memset(p_i2s_obj[i2s_num]->tx->buf[i], 0, p_i2s_obj[i2s_num]->tx->buf_size);
        }
    }
    return ESP_OK;
}

esp_err_t i2s_driver_install(i2s_port_t i2s_num, const i2s_config_t *i2s_config, int queue_size, void* i2s_queue)
{
    esp_err_t err;
    I2S_CHECK((i2s_num < I2S_NUM_MAX), "i2s_num error", ESP_ERR_INVALID_ARG);
    I2S_CHECK((i2s_config != NULL), "I2S configuration must not NULL", ESP_ERR_INVALID_ARG);
    I2S_CHECK((i2s_config->dma_buf_count >= 2 && i2s_config->dma_buf_count <= 128), "I2S buffer count less than 128 and more than 2", ESP_ERR_INVALID_ARG);
    I2S_CHECK((i2s_config->dma_buf_len >= 8 && i2s_config->dma_buf_len <= 1024), "I2S buffer length at most 1024 and more than 8", ESP_ERR_INVALID_ARG);
    if (p_i2s_obj[i2s_num] == NULL) {
        p_i2s_obj[i2s_num] = (i2s_obj_t*) malloc(sizeof(i2s_obj_t));
        if (p_i2s_obj[i2s_num] == NULL) {
            ESP_LOGE(I2S_TAG, "Malloc I2S driver error");
            return ESP_ERR_NO_MEM;
        }
        memset(p_i2s_obj[i2s_num], 0, sizeof(i2s_obj_t));

        p_i2s_obj[i2s_num]->i2s_num = i2s_num;
        p_i2s_obj[i2s_num]->dma_buf_count = i2s_config->dma_buf_count;
        p_i2s_obj[i2s_num]->dma_buf_len = i2s_config->dma_buf_len;
        p_i2s_obj[i2s_num]->i2s_queue = i2s_queue;
        p_i2s_obj[i2s_num]->mode = i2s_config->mode;

        p_i2s_obj[i2s_num]->bits_per_sample = 0;
        p_i2s_obj[i2s_num]->bytes_per_sample = 0; // Not initialized yet
        p_i2s_obj[i2s_num]->channel_num = i2s_config->channel_format < I2S_CHANNEL_FMT_ONLY_RIGHT ? 2 : 1;

#ifdef CONFIG_PM_ENABLE
    if (i2s_config->use_apll) {
        err = esp_pm_lock_create(ESP_PM_NO_LIGHT_SLEEP, 0, "i2s_driver", &p_i2s_obj[i2s_num]->pm_lock);
    } else {
        err = esp_pm_lock_create(ESP_PM_APB_FREQ_MAX, 0, "i2s_driver", &p_i2s_obj[i2s_num]->pm_lock);
    }
    if (err != ESP_OK) {
        free(p_i2s_obj[i2s_num]);
        p_i2s_obj[i2s_num] = NULL;
        ESP_LOGE(I2S_TAG, "I2S pm lock error");
        return err;
    }
#endif //CONFIG_PM_ENABLE

        //To make sure hardware is enabled before any hardware register operations.
<<<<<<< HEAD
        periph_module_enable(i2s_periph_signal[i2s_num].module);
=======
        if (i2s_num == I2S_NUM_1) {
            periph_module_reset(PERIPH_I2S1_MODULE);
            periph_module_enable(PERIPH_I2S1_MODULE);
        } else {
            periph_module_reset(PERIPH_I2S0_MODULE);
            periph_module_enable(PERIPH_I2S0_MODULE);
        }
>>>>>>> c27fd32f

        //initial interrupt
        err = i2s_isr_register(i2s_num, i2s_config->intr_alloc_flags, i2s_intr_handler_default, p_i2s_obj[i2s_num], &p_i2s_obj[i2s_num]->i2s_isr_handle);
        if (err != ESP_OK) {
#ifdef CONFIG_PM_ENABLE
            if (p_i2s_obj[i2s_num]->pm_lock) {
                esp_pm_lock_delete(p_i2s_obj[i2s_num]->pm_lock);
            }
#endif
            free(p_i2s_obj[i2s_num]);
            p_i2s_obj[i2s_num] = NULL;
            ESP_LOGE(I2S_TAG, "Register I2S Interrupt error");
            return err;
        }
        i2s_stop(i2s_num);
        err = i2s_param_config(i2s_num, i2s_config);
        if (err != ESP_OK) {
            i2s_driver_uninstall(i2s_num);
            ESP_LOGE(I2S_TAG, "I2S param configure error");
            return err;
        }

        if (i2s_queue) {
            p_i2s_obj[i2s_num]->i2s_queue = xQueueCreate(queue_size, sizeof(i2s_event_t));
            *((QueueHandle_t*) i2s_queue) = p_i2s_obj[i2s_num]->i2s_queue;
            ESP_LOGI(I2S_TAG, "queue free spaces: %d", uxQueueSpacesAvailable(p_i2s_obj[i2s_num]->i2s_queue));
        } else {
            p_i2s_obj[i2s_num]->i2s_queue = NULL;
        }
        //set clock and start
        return i2s_set_clk(i2s_num, i2s_config->sample_rate, i2s_config->bits_per_sample, p_i2s_obj[i2s_num]->channel_num);
    }

    ESP_LOGW(I2S_TAG, "I2S driver already installed");
    return ESP_OK;
}

esp_err_t i2s_driver_uninstall(i2s_port_t i2s_num)
{
    I2S_CHECK((i2s_num < I2S_NUM_MAX), "i2s_num error", ESP_ERR_INVALID_ARG);
    if (p_i2s_obj[i2s_num] == NULL) {
        ESP_LOGI(I2S_TAG, "already uninstalled");
        return ESP_OK;
    }
    i2s_stop(i2s_num);
    esp_intr_free(p_i2s_obj[i2s_num]->i2s_isr_handle);

    if (p_i2s_obj[i2s_num]->tx != NULL && p_i2s_obj[i2s_num]->mode & I2S_MODE_TX) {
        i2s_destroy_dma_queue(i2s_num, p_i2s_obj[i2s_num]->tx);
        p_i2s_obj[i2s_num]->tx = NULL;
    }
    if (p_i2s_obj[i2s_num]->rx != NULL && p_i2s_obj[i2s_num]->mode & I2S_MODE_RX) {
        i2s_destroy_dma_queue(i2s_num, p_i2s_obj[i2s_num]->rx);
        p_i2s_obj[i2s_num]->rx = NULL;
    }

    if (p_i2s_obj[i2s_num]->i2s_queue) {
        vQueueDelete(p_i2s_obj[i2s_num]->i2s_queue);
        p_i2s_obj[i2s_num]->i2s_queue = NULL;
    }

    if(p_i2s_obj[i2s_num]->use_apll) {
        rtc_clk_apll_enable(0, 0, 0, 0, 0);
    }
#ifdef CONFIG_PM_ENABLE
    if (p_i2s_obj[i2s_num]->pm_lock) {
        esp_pm_lock_delete(p_i2s_obj[i2s_num]->pm_lock);
    }
#endif

    free(p_i2s_obj[i2s_num]);
    p_i2s_obj[i2s_num] = NULL;
    periph_module_disable(i2s_periph_signal[i2s_num].module);

    return ESP_OK;
}

int i2s_write_bytes(i2s_port_t i2s_num, const void *src, size_t size, TickType_t ticks_to_wait)
{
    size_t bytes_written = 0;
    int res = 0;
    res = i2s_write(i2s_num, src, size, &bytes_written, ticks_to_wait);
    if (res != ESP_OK) {
        return ESP_FAIL;
    } else {
        return bytes_written;
    }
}

esp_err_t i2s_write(i2s_port_t i2s_num, const void *src, size_t size, size_t *bytes_written, TickType_t ticks_to_wait)
{
    char *data_ptr, *src_byte;
    int bytes_can_write;
    *bytes_written = 0;
    I2S_CHECK((i2s_num < I2S_NUM_MAX), "i2s_num error", ESP_ERR_INVALID_ARG);
    I2S_CHECK((size < I2S_MAX_BUFFER_SIZE), "size is too large", ESP_ERR_INVALID_ARG);
    I2S_CHECK((p_i2s_obj[i2s_num]->tx), "tx NULL", ESP_ERR_INVALID_ARG);
    xSemaphoreTake(p_i2s_obj[i2s_num]->tx->mux, (portTickType)portMAX_DELAY);
#ifdef CONFIG_PM_ENABLE
    esp_pm_lock_acquire(p_i2s_obj[i2s_num]->pm_lock);
#endif
    src_byte = (char *)src;
    while (size > 0) {
        if (p_i2s_obj[i2s_num]->tx->rw_pos == p_i2s_obj[i2s_num]->tx->buf_size || p_i2s_obj[i2s_num]->tx->curr_ptr == NULL) {
            if (xQueueReceive(p_i2s_obj[i2s_num]->tx->queue, &p_i2s_obj[i2s_num]->tx->curr_ptr, ticks_to_wait) == pdFALSE) {
                break;
            }
            p_i2s_obj[i2s_num]->tx->rw_pos = 0;
        }
        ESP_LOGD(I2S_TAG, "size: %d, rw_pos: %d, buf_size: %d, curr_ptr: %d", size, p_i2s_obj[i2s_num]->tx->rw_pos, p_i2s_obj[i2s_num]->tx->buf_size, (int)p_i2s_obj[i2s_num]->tx->curr_ptr);
        data_ptr = (char*)p_i2s_obj[i2s_num]->tx->curr_ptr;
        data_ptr += p_i2s_obj[i2s_num]->tx->rw_pos;
        bytes_can_write = p_i2s_obj[i2s_num]->tx->buf_size - p_i2s_obj[i2s_num]->tx->rw_pos;
        if (bytes_can_write > size) {
            bytes_can_write = size;
        }
        memcpy(data_ptr, src_byte, bytes_can_write);
        size -= bytes_can_write;
        src_byte += bytes_can_write;
        p_i2s_obj[i2s_num]->tx->rw_pos += bytes_can_write;
        (*bytes_written) += bytes_can_write;
    }
#ifdef CONFIG_PM_ENABLE
    esp_pm_lock_release(p_i2s_obj[i2s_num]->pm_lock);
#endif

    xSemaphoreGive(p_i2s_obj[i2s_num]->tx->mux);
    return ESP_OK;
}

esp_err_t i2s_adc_enable(i2s_port_t i2s_num)
{
    I2S_CHECK((i2s_num < I2S_NUM_MAX), "i2s_num error", ESP_ERR_INVALID_ARG);
    I2S_CHECK((p_i2s_obj[i2s_num] != NULL), "Not initialized yet", ESP_ERR_INVALID_STATE);
    I2S_CHECK((p_i2s_obj[i2s_num]->mode & I2S_MODE_ADC_BUILT_IN), "i2s built-in adc not enabled", ESP_ERR_INVALID_STATE);

    adc1_i2s_mode_acquire();
    _i2s_adc_mode_recover();
    return i2s_set_clk(i2s_num, p_i2s_obj[i2s_num]->sample_rate, p_i2s_obj[i2s_num]->bits_per_sample, p_i2s_obj[i2s_num]->channel_num);
}

esp_err_t i2s_adc_disable(i2s_port_t i2s_num)
{
    I2S_CHECK((i2s_num < I2S_NUM_MAX), "i2s_num error", ESP_ERR_INVALID_ARG);
    I2S_CHECK((p_i2s_obj[i2s_num] != NULL), "Not initialized yet", ESP_ERR_INVALID_STATE);
    I2S_CHECK((p_i2s_obj[i2s_num]->mode & I2S_MODE_ADC_BUILT_IN), "i2s built-in adc not enabled", ESP_ERR_INVALID_STATE);

    adc1_lock_release();
    return ESP_OK;
}

esp_err_t i2s_write_expand(i2s_port_t i2s_num, const void *src, size_t size, size_t src_bits, size_t aim_bits, size_t *bytes_written, TickType_t ticks_to_wait)
{
    char *data_ptr;
    int bytes_can_write, tail;
    int src_bytes, aim_bytes, zero_bytes;
    *bytes_written = 0;
    I2S_CHECK((i2s_num < I2S_NUM_MAX), "i2s_num error", ESP_ERR_INVALID_ARG);
    I2S_CHECK((size > 0), "size must greater than zero", ESP_ERR_INVALID_ARG);
    I2S_CHECK((aim_bits * size < I2S_MAX_BUFFER_SIZE), "size is too large", ESP_ERR_INVALID_ARG);
    I2S_CHECK((aim_bits >= src_bits), "aim_bits mustn't be less than src_bits", ESP_ERR_INVALID_ARG);
    I2S_CHECK((p_i2s_obj[i2s_num]->tx), "tx NULL", ESP_ERR_INVALID_ARG);
    if (src_bits < I2S_BITS_PER_SAMPLE_8BIT || aim_bits < I2S_BITS_PER_SAMPLE_8BIT) {
        ESP_LOGE(I2S_TAG,"bits mustn't be less than 8, src_bits %d aim_bits %d", src_bits, aim_bits);
        return ESP_ERR_INVALID_ARG;
    }
    if (src_bits > I2S_BITS_PER_SAMPLE_32BIT || aim_bits > I2S_BITS_PER_SAMPLE_32BIT) {
        ESP_LOGE(I2S_TAG,"bits mustn't be greater than 32, src_bits %d aim_bits %d", src_bits, aim_bits);
        return ESP_ERR_INVALID_ARG;
    }
    if ((src_bits == I2S_BITS_PER_SAMPLE_16BIT || src_bits == I2S_BITS_PER_SAMPLE_32BIT) && (size % 2 != 0)) {
        ESP_LOGE(I2S_TAG,"size must be a even number while src_bits is even, src_bits %d size %d", src_bits, size);
        return ESP_ERR_INVALID_ARG;
    }
    if (src_bits == I2S_BITS_PER_SAMPLE_24BIT && (size % 3 != 0)) {
        ESP_LOGE(I2S_TAG,"size must be a multiple of 3 while src_bits is 24, size %d", size);
        return ESP_ERR_INVALID_ARG;
    }

    src_bytes = src_bits / 8;
    aim_bytes = aim_bits / 8;
    zero_bytes = aim_bytes - src_bytes;
    xSemaphoreTake(p_i2s_obj[i2s_num]->tx->mux, (portTickType)portMAX_DELAY);
    size = size * aim_bytes / src_bytes;
    ESP_LOGD(I2S_TAG,"aim_bytes %d src_bytes %d size %d", aim_bytes, src_bytes, size);
    while (size > 0) {
        if (p_i2s_obj[i2s_num]->tx->rw_pos == p_i2s_obj[i2s_num]->tx->buf_size || p_i2s_obj[i2s_num]->tx->curr_ptr == NULL) {
            if (xQueueReceive(p_i2s_obj[i2s_num]->tx->queue, &p_i2s_obj[i2s_num]->tx->curr_ptr, ticks_to_wait) == pdFALSE) {
                break;
            }
            p_i2s_obj[i2s_num]->tx->rw_pos = 0;
        }
        data_ptr = (char*)p_i2s_obj[i2s_num]->tx->curr_ptr;
        data_ptr += p_i2s_obj[i2s_num]->tx->rw_pos;
        bytes_can_write = p_i2s_obj[i2s_num]->tx->buf_size - p_i2s_obj[i2s_num]->tx->rw_pos;
        if (bytes_can_write > size) {
            bytes_can_write = size;
        }
        tail = bytes_can_write % aim_bytes;
        bytes_can_write = bytes_can_write - tail;

        memset(data_ptr, 0, bytes_can_write);
        for (int j = 0; j < bytes_can_write; j += (aim_bytes - zero_bytes)) {
            j += zero_bytes;
            memcpy(&data_ptr[j], (const char *)(src + *bytes_written), aim_bytes - zero_bytes);
            (*bytes_written) += (aim_bytes - zero_bytes);
        }
        size -= bytes_can_write;
        p_i2s_obj[i2s_num]->tx->rw_pos += bytes_can_write;
    }
    xSemaphoreGive(p_i2s_obj[i2s_num]->tx->mux);
    return ESP_OK;
}

int i2s_read_bytes(i2s_port_t i2s_num, void *dest, size_t size, TickType_t ticks_to_wait)
{
    size_t bytes_read = 0;
    int res = 0;
    res = i2s_read(i2s_num, dest, size, &bytes_read, ticks_to_wait);
    if (res != ESP_OK) {
        return ESP_FAIL;
    } else {
        return bytes_read;
    }
}

esp_err_t i2s_read(i2s_port_t i2s_num, void *dest, size_t size, size_t *bytes_read, TickType_t ticks_to_wait)
{
    char *data_ptr, *dest_byte;
    int bytes_can_read;
    *bytes_read = 0;
    dest_byte = (char *)dest;
    I2S_CHECK((i2s_num < I2S_NUM_MAX), "i2s_num error", ESP_ERR_INVALID_ARG);
    I2S_CHECK((size < I2S_MAX_BUFFER_SIZE), "size is too large", ESP_ERR_INVALID_ARG);
    I2S_CHECK((p_i2s_obj[i2s_num]->rx), "rx NULL", ESP_ERR_INVALID_ARG);
    xSemaphoreTake(p_i2s_obj[i2s_num]->rx->mux, (portTickType)portMAX_DELAY);
#ifdef CONFIG_PM_ENABLE
    esp_pm_lock_acquire(p_i2s_obj[i2s_num]->pm_lock);
#endif
    while (size > 0) {
        if (p_i2s_obj[i2s_num]->rx->rw_pos == p_i2s_obj[i2s_num]->rx->buf_size || p_i2s_obj[i2s_num]->rx->curr_ptr == NULL) {
            if (xQueueReceive(p_i2s_obj[i2s_num]->rx->queue, &p_i2s_obj[i2s_num]->rx->curr_ptr, ticks_to_wait) == pdFALSE) {
                break;
            }
            p_i2s_obj[i2s_num]->rx->rw_pos = 0;
        }
        data_ptr = (char*)p_i2s_obj[i2s_num]->rx->curr_ptr;
        data_ptr += p_i2s_obj[i2s_num]->rx->rw_pos;
        bytes_can_read = p_i2s_obj[i2s_num]->rx->buf_size - p_i2s_obj[i2s_num]->rx->rw_pos;
        if (bytes_can_read > size) {
            bytes_can_read = size;
        }
        memcpy(dest_byte, data_ptr, bytes_can_read);
        size -= bytes_can_read;
        dest_byte += bytes_can_read;
        p_i2s_obj[i2s_num]->rx->rw_pos += bytes_can_read;
        (*bytes_read) += bytes_can_read;
    }
#ifdef CONFIG_PM_ENABLE
    esp_pm_lock_release(p_i2s_obj[i2s_num]->pm_lock);
#endif
    xSemaphoreGive(p_i2s_obj[i2s_num]->rx->mux);
    return ESP_OK;
}

int i2s_push_sample(i2s_port_t i2s_num, const void *sample, TickType_t ticks_to_wait)
{
    size_t bytes_push = 0;
    int res = 0;
    I2S_CHECK((i2s_num < I2S_NUM_MAX), "i2s_num error", ESP_FAIL);
    res = i2s_write(i2s_num, sample, p_i2s_obj[i2s_num]->bytes_per_sample, &bytes_push, ticks_to_wait);
    if (res != ESP_OK) {
        return ESP_FAIL;
    } else {
        return bytes_push;
    }
}

int i2s_pop_sample(i2s_port_t i2s_num, void *sample, TickType_t ticks_to_wait)
{
    size_t bytes_pop = 0;
    int res = 0;
    I2S_CHECK((i2s_num < I2S_NUM_MAX), "i2s_num error", ESP_FAIL);
    res = i2s_read(i2s_num, sample, p_i2s_obj[i2s_num]->bytes_per_sample, &bytes_pop, ticks_to_wait);
    if (res != ESP_OK) {
        return ESP_FAIL;
    } else {
        return bytes_pop;
    }
}<|MERGE_RESOLUTION|>--- conflicted
+++ resolved
@@ -888,13 +888,9 @@
     I2S_CHECK(!((i2s_config->mode & I2S_MODE_DAC_BUILT_IN) && (i2s_num != I2S_NUM_0)), "I2S DAC built-in only support on I2S0", ESP_ERR_INVALID_ARG);
 #if SOC_I2S_SUPPORT_PDM
     I2S_CHECK(!((i2s_config->mode & I2S_MODE_PDM) && (i2s_num != I2S_NUM_0)), "I2S DAC PDM only support on I2S0", ESP_ERR_INVALID_ARG);
-<<<<<<< HEAD
 #endif
     periph_module_enable(i2s_periph_signal[i2s_num].module);
-    
-=======
-
->>>>>>> c27fd32f
+
     if(i2s_config->mode & I2S_MODE_ADC_BUILT_IN) {
         //in ADC built-in mode, we need to call i2s_set_adc_mode to
         //initialize the specific ADC channel.
@@ -1106,17 +1102,7 @@
 #endif //CONFIG_PM_ENABLE
 
         //To make sure hardware is enabled before any hardware register operations.
-<<<<<<< HEAD
         periph_module_enable(i2s_periph_signal[i2s_num].module);
-=======
-        if (i2s_num == I2S_NUM_1) {
-            periph_module_reset(PERIPH_I2S1_MODULE);
-            periph_module_enable(PERIPH_I2S1_MODULE);
-        } else {
-            periph_module_reset(PERIPH_I2S0_MODULE);
-            periph_module_enable(PERIPH_I2S0_MODULE);
-        }
->>>>>>> c27fd32f
 
         //initial interrupt
         err = i2s_isr_register(i2s_num, i2s_config->intr_alloc_flags, i2s_intr_handler_default, p_i2s_obj[i2s_num], &p_i2s_obj[i2s_num]->i2s_isr_handle);
