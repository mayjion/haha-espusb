// Copyright 2010-2016 Espressif Systems (Shanghai) PTE LTD
//
// Licensed under the Apache License, Version 2.0 (the "License");
// you may not use this file except in compliance with the License.
// You may obtain a copy of the License at
//
//     http://www.apache.org/licenses/LICENSE-2.0
//
// Unless required by applicable law or agreed to in writing, software
// distributed under the License is distributed on an "AS IS" BASIS,
// WITHOUT WARRANTIES OR CONDITIONS OF ANY KIND, either express or implied.
// See the License for the specific language governing permissions and
// limitations under the License.

// Test for spi_flash_{read,write}.

#include <assert.h>
#include <stdint.h>
#include <stdio.h>
#include <string.h>
#include <sys/param.h>

#include <unity.h>
#include <test_utils.h>
#include <esp_spi_flash.h>
#include <esp32/rom/spi_flash.h>
#include "../cache_utils.h"
#include "soc/timer_periph.h"
#include "esp_heap_caps.h"

#define MIN_BLOCK_SIZE  12
/* Base offset in flash for tests. */
static size_t start;

static void setup_tests(void)
{
    if (start == 0) {
        const esp_partition_t *part = get_test_data_partition();
        start = part->address;
        printf("Test data partition @ 0x%x\n", start);
    }
}

#ifndef CONFIG_SPI_FLASH_MINIMAL_TEST
#define CONFIG_SPI_FLASH_MINIMAL_TEST 1
#endif

static void fill(char *dest, int32_t start, int32_t len)
{
    for (int32_t i = 0; i < len; i++) {
        *(dest + i) = (char) (start + i);
    }
}

static int cmp_or_dump(const void *a, const void *b, size_t len)
{
    int r = memcmp(a, b, len);
    if (r != 0) {
        for (int i = 0; i < len; i++) {
            fprintf(stderr, "%02x", ((unsigned char *) a)[i]);
        }
        fprintf(stderr, "\n");
        for (int i = 0; i < len; i++) {
            fprintf(stderr, "%02x", ((unsigned char *) b)[i]);
        }
        fprintf(stderr, "\n");
    }
    return r;
}

static void IRAM_ATTR test_read(int src_off, int dst_off, int len)
{
    uint32_t src_buf[16];
    char dst_buf[64], dst_gold[64];

    fprintf(stderr, "src=%d dst=%d len=%d\n", src_off, dst_off, len);
    memset(src_buf, 0xAA, sizeof(src_buf));
    fill(((char *) src_buf) + src_off, src_off, len);
    ESP_ERROR_CHECK(spi_flash_erase_sector((start + src_off) / SPI_FLASH_SEC_SIZE));
    spi_flash_disable_interrupts_caches_and_other_cpu();
    esp_rom_spiflash_result_t rc = esp_rom_spiflash_write(start, src_buf, sizeof(src_buf));
    spi_flash_enable_interrupts_caches_and_other_cpu();
    TEST_ASSERT_EQUAL_HEX(rc, ESP_ROM_SPIFLASH_RESULT_OK);
    memset(dst_buf, 0x55, sizeof(dst_buf));
    memset(dst_gold, 0x55, sizeof(dst_gold));
    fill(dst_gold + dst_off, src_off, len);
    ESP_ERROR_CHECK(spi_flash_read(start + src_off, dst_buf + dst_off, len));
    TEST_ASSERT_EQUAL_INT(cmp_or_dump(dst_buf, dst_gold, sizeof(dst_buf)), 0);
}

TEST_CASE("Test spi_flash_read", "[spi_flash][esp_flash]")
{
    setup_tests();
#if CONFIG_SPI_FLASH_MINIMAL_TEST
    test_read(0, 0, 0);
    test_read(0, 0, 4);
    test_read(0, 0, 16);
    test_read(0, 0, 64);
    test_read(0, 0, 1);
    test_read(0, 1, 1);
    test_read(1, 0, 1);
    test_read(1, 1, 1);
    test_read(1, 1, 2);
    test_read(1, 1, 3);
    test_read(1, 1, 4);
    test_read(1, 1, 5);
    test_read(3, 2, 5);
    test_read(0, 0, 17);
    test_read(0, 1, 17);
    test_read(1, 0, 17);
    test_read(1, 1, 17);
    test_read(1, 1, 18);
    test_read(1, 1, 19);
    test_read(1, 1, 20);
    test_read(1, 1, 21);
    test_read(3, 2, 21);
    test_read(4, 4, 60);
    test_read(59, 0, 5);
    test_read(60, 0, 4);
    test_read(60, 0, 3);
    test_read(60, 0, 2);
    test_read(63, 0, 1);
    test_read(64, 0, 0);
    test_read(59, 59, 5);
    test_read(60, 60, 4);
    test_read(60, 60, 3);
    test_read(60, 60, 2);
    test_read(63, 63, 1);
    test_read(64, 64, 0);
#else
    /* This will run a more thorough test but will slam flash pretty hard. */
    for (int src_off = 1; src_off < 16; src_off++) {
        for (int dst_off = 0; dst_off < 16; dst_off++) {
            for (int len = 0; len < 32; len++) {
                test_read(dst_off, src_off, len);
            }
        }
    }
#endif
}

static void IRAM_ATTR test_write(int dst_off, int src_off, int len)
{
    char src_buf[64], dst_gold[64];
    uint32_t dst_buf[16];
    fprintf(stderr, "dst=%d src=%d len=%d\n", dst_off, src_off, len);
    memset(src_buf, 0x55, sizeof(src_buf));
    fill(src_buf + src_off, src_off, len);
    // Fills with 0xff
    ESP_ERROR_CHECK(spi_flash_erase_sector((start + dst_off) / SPI_FLASH_SEC_SIZE));
    memset(dst_gold, 0xff, sizeof(dst_gold));
    if (len > 0) {
        int pad_left_off = (dst_off & ~3U);
        memset(dst_gold + pad_left_off, 0xff, 4);
        if (dst_off + len > pad_left_off + 4 && (dst_off + len) % 4 != 0) {
            int pad_right_off = ((dst_off + len) & ~3U);
            memset(dst_gold + pad_right_off, 0xff, 4);
        }
        fill(dst_gold + dst_off, src_off, len);
    }
    ESP_ERROR_CHECK(spi_flash_write(start + dst_off, src_buf + src_off, len));

    spi_flash_disable_interrupts_caches_and_other_cpu();
    esp_rom_spiflash_result_t rc = esp_rom_spiflash_read(start, dst_buf, sizeof(dst_buf));
    spi_flash_enable_interrupts_caches_and_other_cpu();
    TEST_ASSERT_EQUAL_HEX(rc, ESP_ROM_SPIFLASH_RESULT_OK);

    TEST_ASSERT_EQUAL_INT(cmp_or_dump(dst_buf, dst_gold, sizeof(dst_buf)), 0);
}

TEST_CASE_ESP32("Test spi_flash_write", "[spi_flash][esp_flash]")
{
    setup_tests();
#if CONFIG_SPI_FLASH_MINIMAL_TEST
    test_write(0, 0, 0);
    test_write(0, 0, 4);
    test_write(0, 0, 16);
    test_write(0, 0, 64);
    test_write(0, 0, 1);
    test_write(0, 1, 1);
    test_write(1, 0, 1);
    test_write(1, 1, 1);
    test_write(1, 1, 2);
    test_write(1, 1, 3);
    test_write(1, 1, 4);
    test_write(1, 1, 5);
    test_write(3, 2, 5);
    test_write(4, 4, 60);
    test_write(59, 0, 5);
    test_write(60, 0, 4);
    test_write(60, 0, 3);
    test_write(60, 0, 2);
    test_write(63, 0, 1);
    test_write(64, 0, 0);
    test_write(59, 59, 5);
    test_write(60, 60, 4);
    test_write(60, 60, 3);
    test_write(60, 60, 2);
    test_write(63, 63, 1);
    test_write(64, 64, 0);
#else
    /* This will run a more thorough test but will slam flash pretty hard. */
    for (int dst_off = 1; dst_off < 16; dst_off++) {
        for (int src_off = 0; src_off < 16; src_off++) {
            for (int len = 0; len < 16; len++) {
                test_write(dst_off, src_off, len);
            }
        }
    }
#endif
    /*
     * Test writing from ROM, IRAM and caches. We don't know what exactly will be
     * written, we're testing that there's no crash here.
     *
     * NB: At the moment these only support aligned addresses, because memcpy
     * is not aware of the 32-but load requirements for these regions.
     */
#ifdef CONFIG_IDF_TARGET_ESP32S2BETA
#define TEST_SOC_IROM_ADDR              (SOC_IROM_LOW)
#define TEST_SOC_CACHE_RAM_BANK0_ADDR   (SOC_IRAM_LOW)
#define TEST_SOC_CACHE_RAM_BANK1_ADDR   (SOC_IRAM_LOW + 0x2000)
#define TEST_SOC_CACHE_RAM_BANK2_ADDR   (SOC_IRAM_LOW + 0x4000)
#define TEST_SOC_CACHE_RAM_BANK3_ADDR   (SOC_IRAM_LOW + 0x6000)
#define TEST_SOC_IRAM_ADDR              (SOC_IRAM_LOW + 0x8000)
#define TEST_SOC_RTC_IRAM_ADDR          (SOC_RTC_IRAM_LOW)
#define TEST_SOC_RTC_DRAM_ADDR          (SOC_RTC_DRAM_LOW)
    ESP_ERROR_CHECK(spi_flash_write(start, (char *) TEST_SOC_IROM_ADDR, 16));
    ESP_ERROR_CHECK(spi_flash_write(start, (char *) TEST_SOC_IRAM_ADDR, 16));
    ESP_ERROR_CHECK(spi_flash_write(start, (char *) TEST_SOC_CACHE_RAM_BANK0_ADDR, 16));
    ESP_ERROR_CHECK(spi_flash_write(start, (char *) TEST_SOC_CACHE_RAM_BANK1_ADDR, 16));
    ESP_ERROR_CHECK(spi_flash_write(start, (char *) TEST_SOC_CACHE_RAM_BANK2_ADDR, 16));
    ESP_ERROR_CHECK(spi_flash_write(start, (char *) TEST_SOC_CACHE_RAM_BANK3_ADDR, 16));
    ESP_ERROR_CHECK(spi_flash_write(start, (char *) TEST_SOC_RTC_IRAM_ADDR, 16));
    ESP_ERROR_CHECK(spi_flash_write(start, (char *) TEST_SOC_RTC_DRAM_ADDR, 16));
#else
    ESP_ERROR_CHECK(spi_flash_write(start, (char *) 0x40000000, 16));
    ESP_ERROR_CHECK(spi_flash_write(start, (char *) 0x40070000, 16));
    ESP_ERROR_CHECK(spi_flash_write(start, (char *) 0x40078000, 16));
    ESP_ERROR_CHECK(spi_flash_write(start, (char *) 0x40080000, 16));
#endif
}

#ifdef CONFIG_SPIRAM

TEST_CASE("spi_flash_read can read into buffer in external RAM", "[spi_flash]")
{
    uint8_t* buf_ext = (uint8_t*) heap_caps_malloc(SPI_FLASH_SEC_SIZE, MALLOC_CAP_SPIRAM | MALLOC_CAP_8BIT);
    TEST_ASSERT_NOT_NULL(buf_ext);

    uint8_t* buf_int = (uint8_t*) heap_caps_malloc(SPI_FLASH_SEC_SIZE, MALLOC_CAP_INTERNAL | MALLOC_CAP_8BIT);
    TEST_ASSERT_NOT_NULL(buf_int);

    TEST_ESP_OK(spi_flash_read(0x1000, buf_int, SPI_FLASH_SEC_SIZE));
    TEST_ESP_OK(spi_flash_read(0x1000, buf_ext, SPI_FLASH_SEC_SIZE));

    TEST_ASSERT_EQUAL(0, memcmp(buf_ext, buf_int, SPI_FLASH_SEC_SIZE));
    free(buf_ext);
    free(buf_int);
}

TEST_CASE("spi_flash_write can write from external RAM buffer", "[spi_flash]")
{
    uint32_t* buf_ext = (uint32_t*) heap_caps_malloc(SPI_FLASH_SEC_SIZE, MALLOC_CAP_SPIRAM | MALLOC_CAP_8BIT);
    TEST_ASSERT_NOT_NULL(buf_ext);

    srand(0);
    for (size_t i = 0; i < SPI_FLASH_SEC_SIZE / sizeof(uint32_t); i++)
    {
        uint32_t val = rand();
        buf_ext[i] = val;
    }

    uint8_t* buf_int = (uint8_t*) heap_caps_malloc(SPI_FLASH_SEC_SIZE, MALLOC_CAP_INTERNAL | MALLOC_CAP_8BIT);
    TEST_ASSERT_NOT_NULL(buf_int);

    /* Write to flash from buf_ext */
    const esp_partition_t *part = get_test_data_partition();
    TEST_ESP_OK(spi_flash_erase_range(part->address, SPI_FLASH_SEC_SIZE));
    TEST_ESP_OK(spi_flash_write(part->address, buf_ext, SPI_FLASH_SEC_SIZE));

    /* Read back to buf_int and compare */
    TEST_ESP_OK(spi_flash_read(part->address, buf_int, SPI_FLASH_SEC_SIZE));
    TEST_ASSERT_EQUAL(0, memcmp(buf_ext, buf_int, SPI_FLASH_SEC_SIZE));

    free(buf_ext);
    free(buf_int);
}

<<<<<<< HEAD
#endif // CONFIG_SPIRAM
=======
TEST_CASE("spi_flash_read less than 16 bytes into buffer in external RAM", "[spi_flash]")
{
    uint8_t *buf_ext_8 = (uint8_t *) heap_caps_malloc(MIN_BLOCK_SIZE, MALLOC_CAP_SPIRAM | MALLOC_CAP_8BIT);
    TEST_ASSERT_NOT_NULL(buf_ext_8);

    uint8_t *buf_int_8 = (uint8_t *) heap_caps_malloc(MIN_BLOCK_SIZE, MALLOC_CAP_INTERNAL | MALLOC_CAP_8BIT);
    TEST_ASSERT_NOT_NULL(buf_int_8);

    uint8_t data_8[MIN_BLOCK_SIZE];
    for (int i = 0; i < MIN_BLOCK_SIZE; i++) {
        data_8[i] = i;
    }

    const esp_partition_t *part = get_test_data_partition();
    TEST_ESP_OK(spi_flash_erase_range(part->address, SPI_FLASH_SEC_SIZE));
    TEST_ESP_OK(spi_flash_write(part->address, data_8, MIN_BLOCK_SIZE));
    TEST_ESP_OK(spi_flash_read(part->address, buf_ext_8, MIN_BLOCK_SIZE));
    TEST_ESP_OK(spi_flash_read(part->address, buf_int_8, MIN_BLOCK_SIZE));

    TEST_ASSERT_EQUAL(0, memcmp(buf_ext_8, data_8, MIN_BLOCK_SIZE));
    TEST_ASSERT_EQUAL(0, memcmp(buf_int_8, data_8, MIN_BLOCK_SIZE));

    if (buf_ext_8) {
        free(buf_ext_8);
        buf_ext_8 = NULL;
    }
    if (buf_int_8) {
        free(buf_int_8);
        buf_int_8 = NULL;
    }
}

#endif // CONFIG_ESP32_SPIRAM_SUPPORT
>>>>>>> 4c3c109e
<|MERGE_RESOLUTION|>--- conflicted
+++ resolved
@@ -286,9 +286,6 @@
     free(buf_int);
 }
 
-<<<<<<< HEAD
-#endif // CONFIG_SPIRAM
-=======
 TEST_CASE("spi_flash_read less than 16 bytes into buffer in external RAM", "[spi_flash]")
 {
     uint8_t *buf_ext_8 = (uint8_t *) heap_caps_malloc(MIN_BLOCK_SIZE, MALLOC_CAP_SPIRAM | MALLOC_CAP_8BIT);
@@ -321,5 +318,4 @@
     }
 }
 
-#endif // CONFIG_ESP32_SPIRAM_SUPPORT
->>>>>>> 4c3c109e
+#endif // CONFIG_SPIRAM
