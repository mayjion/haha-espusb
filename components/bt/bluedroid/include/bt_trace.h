--- conflicted
+++ resolved
@@ -196,7 +196,7 @@
 #endif
 
 #ifndef BTM_INITIAL_TRACE_LEVEL
-#define BTM_INITIAL_TRACE_LEVEL             BT_TRACE_LEVEL_NONE
+#define BTM_INITIAL_TRACE_LEVEL             BT_TRACE_LEVEL_WARNING
 #endif
 
 #ifndef L2CAP_INITIAL_TRACE_LEVEL
@@ -248,7 +248,7 @@
 #endif
 
 #ifndef APPL_INITIAL_TRACE_LEVEL
-#define APPL_INITIAL_TRACE_LEVEL            BT_TRACE_LEVEL_NONE
+#define APPL_INITIAL_TRACE_LEVEL            BT_TRACE_LEVEL_WARNING
 #endif
 
 #ifndef BT_TRACE_APPL
@@ -271,11 +271,7 @@
 #define LOG_LEVEL_DEBUG     4
 #define LOG_LEVEL_VERBOSE   5
 #ifndef LOG_LEVEL
-<<<<<<< HEAD
-#define LOG_LEVEL	0
-=======
 #define LOG_LEVEL   LOG_LEVEL_INFO
->>>>>>> 19273c7b
 #endif
 #define LOG_ERROR(fmt, args...)         do {if (LOG_LEVEL >= LOG_LEVEL_ERROR) printf(fmt,## args);} while(0)
 #define LOG_WARN(fmt, args...)          do {if (LOG_LEVEL >= LOG_LEVEL_WARN) BT_PRINTF(fmt,## args);} while(0)
