--- conflicted
+++ resolved
@@ -107,20 +107,6 @@
 static void dispatch_reassembled(BT_HDR *packet);
 
 // Module lifecycle functions
-<<<<<<< HEAD
-int hci_start_up(void) {
-  if (hci_layer_init_env())
-    goto error;
-
-  xHciHostQueue = xQueueCreate(60, sizeof(BtTaskEvt_t));
-  xTaskCreate(hci_host_thread_handler, "HciHostT", (1024+2048), NULL, configMAX_PRIORITIES - 3, &xHciHostTaskHandle);
-
-  packet_fragmenter->init(&packet_fragmenter_callbacks);
-  hal->open(&hal_callbacks);
-  
-  hci_host_startup_flag = true;
-  return 0;
-=======
 int hci_start_up(void)
 {
     if (hci_layer_init_env()) {
@@ -128,14 +114,13 @@
     }
 
     xHciHostQueue = xQueueCreate(60, sizeof(BtTaskEvt_t));
-    xTaskCreate(hci_host_thread_handler, "HciHostT", (4096 + 2048), NULL, configMAX_PRIORITIES - 3, &xHciHostTaskHandle);
+    xTaskCreate(hci_host_thread_handler, "HciHostT", (2048 + 1024), NULL, configMAX_PRIORITIES - 3, &xHciHostTaskHandle);
 
     packet_fragmenter->init(&packet_fragmenter_callbacks);
     hal->open(&hal_callbacks);
 
     hci_host_startup_flag = true;
     return 0;
->>>>>>> 19273c7b
 error:
     hci_shut_down();
     return -1;
@@ -187,30 +172,6 @@
         return -1;
     }
 
-<<<<<<< HEAD
-  hci_host_env.packet_queue = fixed_queue_new(SIZE_MAX);
-  if (hci_host_env.packet_queue)
-    fixed_queue_register_dequeue(hci_host_env.packet_queue, event_packet_ready);  
-  else {
-    LOG_ERROR("%s unable to create pending packet queue.", __func__);
-    return -1;
-  }
-
-  // Init Commands waiting response list and timer
-  cmd_wait_q = &hci_host_env.cmd_waiting_q;
-  cmd_wait_q->timer_is_set = false;
-  cmd_wait_q->commands_pending_response = list_new(NULL);
-  if (!cmd_wait_q->commands_pending_response) {
-    LOG_ERROR("%s unable to create list for commands pending response.", __func__);
-    return -1;
-  }
-  pthread_mutex_init(&cmd_wait_q->commands_pending_response_lock, NULL);
-  cmd_wait_q->command_response_timer = osi_alarm_new("cmd_rsp_to", command_timed_out, cmd_wait_q, COMMAND_PENDING_TIMEOUT, false);
-  if (!cmd_wait_q->command_response_timer) {
-    LOG_ERROR("%s unable to create command response timer.", __func__);
-    return -1;
-  }
-=======
     hci_host_env.packet_queue = fixed_queue_new(SIZE_MAX);
     if (hci_host_env.packet_queue) {
         fixed_queue_register_dequeue(hci_host_env.packet_queue, event_packet_ready);
@@ -218,7 +179,6 @@
         LOG_ERROR("%s unable to create pending packet queue.", __func__);
         return -1;
     }
->>>>>>> 19273c7b
 
     // Init Commands waiting response list and timer
     cmd_wait_q = &hci_host_env.cmd_waiting_q;
@@ -229,7 +189,7 @@
         return -1;
     }
     pthread_mutex_init(&cmd_wait_q->commands_pending_response_lock, NULL);
-    cmd_wait_q->command_response_timer = osi_alarm_new("cmd_rsp_to", command_timed_out, cmd_wait_q, COMMAND_PENDING_TIMEOUT);
+    cmd_wait_q->command_response_timer = osi_alarm_new("cmd_rsp_to", command_timed_out, cmd_wait_q, COMMAND_PENDING_TIMEOUT, false);
     if (!cmd_wait_q->command_response_timer) {
         LOG_ERROR("%s unable to create command response timer.", __func__);
         return -1;
@@ -426,8 +386,7 @@
         // This is kind of a weird case, since we're dispatching a partially sent packet
         // up to a higher layer.
         // TODO(zachoverflow): rework upper layer so this isn't necessary.
-        buffer_allocator->free(packet);
-        //dispatch_reassembled(packet);
+        dispatch_reassembled(packet);
         //data_dispatcher_dispatch(interface.event_dispatcher, packet->event & MSG_EVT_MASK, packet);
     }
 }
